--- conflicted
+++ resolved
@@ -271,11 +271,7 @@
 	log.Fatal(httpServer.ListenAndServe())
 }
 
-<<<<<<< HEAD
-func addInitialVibes(repo *repository.Repository) {
-=======
 func addInitialVibes(repo repository.VibeRepository) {
->>>>>>> c4ecec75
 	// Add some pre-configured vibes
 	vibes := []models.Vibe{
 		{
@@ -338,11 +334,7 @@
 	}
 }
 
-<<<<<<< HEAD
-func addInitialWorlds(repo *repository.Repository) {
-=======
 func addInitialWorlds(repo repository.WorldRepository) {
->>>>>>> c4ecec75
 	// Add some pre-configured worlds
 	worlds := []models.World{
 		{
