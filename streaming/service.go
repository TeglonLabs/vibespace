--- conflicted
+++ resolved
@@ -264,14 +264,7 @@
 
 	// Check if we're connected to NATS first
 	if !s.natsClient.IsConnected() {
-<<<<<<< HEAD
-		// Try to connect, but if it fails, return the error immediately
-		if err := s.natsClient.Connect(); err != nil {
-			return fmt.Errorf("failed to connect to NATS: %w", err)
-		}
-=======
 		return fmt.Errorf("not connected to NATS")
->>>>>>> c4ecec75
 	}
 
 	// Publish the vibe update
